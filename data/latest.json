{
<<<<<<< HEAD
  "lastUpdated": "2025-07-30T03:43:50.022089+00:00",
=======
  "lastUpdated": "2025-07-30T04:01:12.465038+00:00",
>>>>>>> a5b1e379
  "dataVersion": "2.0",
  "totalShops": 67,
  "processedPDFs": [
    "https://happy-kaimonoken.info/wp-content/uploads/2025/07/daiten_250724.pdf",
    "https://happy-kaimonoken.info/wp-content/uploads/2025/07/tempo_250728.pdf"
  ],
  "discoveredPDFs": [
    "https://happy-kaimonoken.info/wp-content/uploads/2025/07/daiten_250724.pdf",
    "https://happy-kaimonoken.info/wp-content/uploads/2025/07/tempo_250728.pdf"
  ],
  "shops": [
    {
<<<<<<< HEAD
      "name": "俺のフレンチ東京",
      "address": "銀座1-8-19 キラリトギンザ地下1F",
      "phoneNumber": "03-6264-4921",
      "businessCategory": "フレンチ",
      "businessCategoryCode": 8,
      "district": "銀座",
      "isLargeRetailer": true,
      "specialMarket": null,
      "certificateType": "大規模小売店(青色券)",
      "coordinate": {
        "latitude": 35.6719,
        "longitude": 139.7658
      }
    },
    {
      "name": "俺のイタリアン東京",
      "address": "銀座1-8-19 キラリトギンザ地下1F",
      "phoneNumber": "03-5579-9915",
      "businessCategory": "イタリアン",
      "businessCategoryCode": 8,
      "district": "銀座",
      "isLargeRetailer": true,
      "specialMarket": null,
      "certificateType": "大規模小売店(青色券)",
      "coordinate": {
        "latitude": 35.6719,
        "longitude": 139.7658
      }
    },
    {
      "name": "ＯＷＮＤＡＹＳ マロニエゲート銀座１店",
      "address": "銀座2-2-14 マロニエゲート銀座1-3階",
      "phoneNumber": "0120-900-298",
      "businessCategory": "眼鏡店",
      "businessCategoryCode": 7,
      "district": "銀座",
      "isLargeRetailer": true,
      "specialMarket": null,
      "certificateType": "大規模小売店(青色券)",
      "coordinate": {
        "latitude": 35.6719,
        "longitude": 139.7658
      }
    },
    {
      "name": "ブラッスリーポール・ボキューズ銀座",
      "address": "銀座2-2-14 マロニエゲート銀座1-10F",
      "phoneNumber": "03-5159-0321",
      "businessCategory": "フレンチ",
      "businessCategoryCode": 8,
      "district": "銀座",
      "isLargeRetailer": true,
      "specialMarket": null,
      "certificateType": "大規模小売店(青色券)",
      "coordinate": {
        "latitude": 35.6719,
        "longitude": 139.7658
      }
    },
    {
      "name": "江戸前肉割烹 宮下",
      "address": "銀座2-2-14 マロニエゲート銀座1-12F",
      "phoneNumber": "03-3538-4129",
      "businessCategory": "すき焼き",
      "businessCategoryCode": 8,
      "district": "銀座",
      "isLargeRetailer": true,
      "specialMarket": null,
      "certificateType": "大規模小売店(青色券)",
      "coordinate": {
        "latitude": 35.6719,
        "longitude": 139.7658
      }
    },
    {
      "name": "ハンズ 銀座店",
      "address": "銀座2-2-14",
      "phoneNumber": "03-3538-0109",
      "businessCategory": "雑貨等小売店",
      "businessCategoryCode": 1,
      "district": "銀座",
      "isLargeRetailer": true,
      "specialMarket": null,
      "certificateType": "大規模小売店(青色券)",
      "coordinate": {
        "latitude": 35.6719,
        "longitude": 139.7658
      }
    },
    {
      "name": "ニトリEXPRESS銀座ロフト店",
      "address": "銀座2-4-6 ベルビア館6階",
      "phoneNumber": "070-1486-9411",
      "businessCategory": "インテリア用品",
      "businessCategoryCode": 7,
      "district": "銀座",
      "isLargeRetailer": true,
      "specialMarket": null,
      "certificateType": "大規模小売店(青色券)",
      "coordinate": {
        "latitude": 35.6719,
        "longitude": 139.7658
      }
    },
    {
      "name": "銀座伊東屋",
      "address": "銀座2-7-15",
      "phoneNumber": "03-3561-8311",
      "businessCategory": "文房具店",
      "businessCategoryCode": 7,
      "district": "銀座",
      "isLargeRetailer": true,
      "specialMarket": null,
      "certificateType": "大規模小売店(青色券)",
      "coordinate": {
        "latitude": 35.6719,
        "longitude": 139.7658
      }
    },
    {
      "name": "オーケー銀座店",
      "address": "銀座3-2-1 マロニエゲート銀座2 B1－B2",
      "phoneNumber": "03-3528-6531",
      "businessCategory": "スーパーマーケット",
      "businessCategoryCode": 3,
      "district": "銀座",
      "isLargeRetailer": true,
      "specialMarket": null,
      "certificateType": "大規模小売店(青色券)",
      "coordinate": {
        "latitude": 35.6719,
        "longitude": 139.7658
      }
    },
    {
      "name": "ジーユー マロニエゲート銀座店",
      "address": "銀座3-2-1 マロニエゲート銀座2-5F",
      "phoneNumber": "03-6228-7850",
      "businessCategory": "アパレル",
      "businessCategoryCode": 2,
      "district": "銀座",
      "isLargeRetailer": true,
      "specialMarket": null,
      "certificateType": "大規模小売店(青色券)",
      "coordinate": {
        "latitude": 35.6719,
        "longitude": 139.7658
      }
    },
    {
      "name": "日月火　ＺＯＥ銀座店",
      "address": "銀座3-3-1 ZOE銀座6F",
      "phoneNumber": "03-3538-7788",
      "businessCategory": "飲食店",
      "businessCategoryCode": 8,
      "district": "銀座",
      "isLargeRetailer": true,
      "specialMarket": null,
      "certificateType": "大規模小売店(青色券)",
      "coordinate": {
        "latitude": 35.6719,
        "longitude": 139.7658
      }
    },
    {
      "name": "無印良品 銀座",
      "address": "銀座3-3-5",
      "phoneNumber": "03-3538-1311",
      "businessCategory": "小売業",
      "businessCategoryCode": 7,
      "district": "銀座",
      "isLargeRetailer": true,
      "specialMarket": null,
      "certificateType": "大規模小売店(青色券)",
      "coordinate": {
        "latitude": 35.6719,
        "longitude": 139.7658
      }
    },
    {
      "name": "石臼挽き蕎麦 箱根暁庵銀座三越店",
      "address": "銀座4-6-16 三越銀座店11階",
      "phoneNumber": "03-6228-6918",
      "businessCategory": "飲食店",
      "businessCategoryCode": 8,
      "district": "銀座",
      "isLargeRetailer": true,
      "specialMarket": null,
      "certificateType": "大規模小売店(青色券)",
      "coordinate": {
        "latitude": 35.6719,
        "longitude": 139.7658
      }
    },
    {
      "name": "東急プラザ銀座",
      "address": "銀座5-2-1",
      "phoneNumber": "03-3571-2130",
      "businessCategory": "ショッピングセンター",
      "businessCategoryCode": 7,
      "district": "銀座",
      "isLargeRetailer": true,
      "specialMarket": null,
      "certificateType": "大規模小売店(青色券)",
      "coordinate": {
        "latitude": 35.6719,
        "longitude": 139.7658
      }
    },
    {
      "name": "鳥と手打ちそば とり数寄 銀座店",
      "address": "銀座5-2-1 東急プラザ銀座11F D区画",
      "phoneNumber": "03-6264-5266",
      "businessCategory": "飲食店",
      "businessCategoryCode": 8,
      "district": "銀座",
      "isLargeRetailer": true,
      "specialMarket": null,
      "certificateType": "大規模小売店(青色券)",
      "coordinate": {
        "latitude": 35.6719,
        "longitude": 139.7658
      }
    },
    {
      "name": "株式会社下鴨茶寮",
      "address": "銀座5-2-1 東急プラザ銀座11F",
      "phoneNumber": "070-5345-5761",
      "businessCategory": "茶懐石・京料理",
      "businessCategoryCode": 8,
      "district": "銀座",
      "isLargeRetailer": true,
      "specialMarket": null,
      "certificateType": "大規模小売店(青色券)",
      "coordinate": {
        "latitude": 35.6719,
        "longitude": 139.7658
      }
    },
    {
      "name": "ＥＸＩＴＭＥＬＳＡ（メルサ銀座五丁目店）",
      "address": "銀座5-7-10",
      "phoneNumber": "03-3573-5511",
      "businessCategory": "ショッピングセンター",
      "businessCategoryCode": 7,
      "district": "銀座",
      "isLargeRetailer": true,
      "specialMarket": null,
      "certificateType": "大規模小売店(青色券)",
      "coordinate": {
        "latitude": 35.6719,
        "longitude": 139.7658
      }
    },
    {
      "name": "ライオンギンザ５丁目店",
      "address": "銀座5-8-1 GINZA PLACE B2F",
      "phoneNumber": "03-3571-5371",
      "businessCategory": "飲食店",
      "businessCategoryCode": 8,
      "district": "銀座",
      "isLargeRetailer": true,
      "specialMarket": null,
      "certificateType": "大規模小売店(青色券)",
      "coordinate": {
        "latitude": 35.6719,
        "longitude": 139.7658
      }
    },
    {
      "name": "春水堂　銀座店",
      "address": "銀座5-8-1 GINZA PLACE B1F",
      "phoneNumber": "03-6263-8344",
      "businessCategory": "台湾カフェ・飲食",
      "businessCategoryCode": 8,
      "district": "銀座",
      "isLargeRetailer": true,
      "specialMarket": null,
      "certificateType": "大規模小売店(青色券)",
      "coordinate": {
        "latitude": 35.6719,
        "longitude": 139.7658
      }
    },
    {
      "name": "ユニクロ銀座店",
      "address": "銀座6-9-5",
      "phoneNumber": "03-6252-5181",
      "businessCategory": "衣料品",
      "businessCategoryCode": 2,
      "district": "銀座",
      "isLargeRetailer": true,
      "specialMarket": null,
      "certificateType": "大規模小売店(青色券)",
      "coordinate": {
        "latitude": 35.6719,
        "longitude": 139.7658
      }
    },
    {
      "name": "ドン・キホーテ銀座本館",
      "address": "銀座8-10 銀座ナイン3号館",
      "phoneNumber": "0570-023-811",
      "businessCategory": "小売業",
      "businessCategoryCode": 7,
      "district": "銀座",
      "isLargeRetailer": true,
      "specialMarket": null,
      "certificateType": "大規模小売店(青色券)",
      "coordinate": {
        "latitude": 35.6719,
        "longitude": 139.7658
      }
    },
    {
      "name": "トモズ コレド日本橋店",
      "address": "日本橋1-4-1",
      "phoneNumber": "03-6225-2861",
      "businessCategory": "医療品、化粧品、雑貨等の販売",
      "businessCategoryCode": 1,
      "district": "日本橋",
      "isLargeRetailer": true,
      "specialMarket": null,
      "certificateType": "大規模小売店(青色券)",
      "coordinate": {
        "latitude": 35.6833,
        "longitude": 139.7736
      }
    },
    {
      "name": "日本橋 西川",
      "address": "日本橋1-4-1 コレド日本橋地下1階",
      "phoneNumber": "03-3271-5531",
      "businessCategory": "寝具小売業",
      "businessCategoryCode": 7,
      "district": "日本橋",
      "isLargeRetailer": true,
      "specialMarket": null,
      "certificateType": "大規模小売店(青色券)",
      "coordinate": {
        "latitude": 35.6833,
        "longitude": 139.7736
      }
    },
    {
      "name": "ロティサリーバール ダパウロ コレド日本橋店",
      "address": "日本橋1-4-1 コレド日本橋4F",
      "phoneNumber": "03-6225-9770",
      "businessCategory": "地中海料理",
      "businessCategoryCode": 8,
      "district": "日本橋",
      "isLargeRetailer": true,
      "specialMarket": null,
      "certificateType": "大規模小売店(青色券)",
      "coordinate": {
        "latitude": 35.6833,
        "longitude": 139.7736
      }
    },
    {
      "name": "近江牛岡喜",
      "address": "日本橋1-4-1",
      "phoneNumber": "03-6262-1329",
      "businessCategory": "肉料理",
      "businessCategoryCode": 8,
      "district": "日本橋",
      "isLargeRetailer": true,
      "specialMarket": null,
      "certificateType": "大規模小売店(青色券)",
      "coordinate": {
        "latitude": 35.6833,
        "longitude": 139.7736
      }
    },
    {
      "name": "丸善 日本橋店",
      "address": "日本橋2-3-10",
      "phoneNumber": "03-6214-2001",
      "businessCategory": "書店",
      "businessCategoryCode": 7,
      "district": "日本橋",
      "isLargeRetailer": true,
      "specialMarket": null,
      "certificateType": "大規模小売店(青色券)",
      "coordinate": {
        "latitude": 35.6833,
        "longitude": 139.7736
      }
    },
    {
      "name": "ビックカメラ 日本橋三越",
      "address": "日本橋室町1-4-1",
      "phoneNumber": "03-5542-1111",
      "businessCategory": "家電・携帯電話・パソコン販売",
      "businessCategoryCode": 6,
      "district": "日本橋",
      "isLargeRetailer": true,
      "specialMarket": null,
      "certificateType": "大規模小売店(青色券)",
      "coordinate": {
        "latitude": 35.6833,
        "longitude": 139.7736
      }
    },
    {
      "name": "㈱ＪＴＢ 日本橋コレド室町店",
      "address": "日本橋室町2-2-1 コレド室町1-B1階",
      "phoneNumber": "03-6738-4122",
      "businessCategory": "旅行",
      "businessCategoryCode": 9,
      "district": "日本橋",
      "isLargeRetailer": true,
      "specialMarket": null,
      "certificateType": "大規模小売店(青色券)",
      "coordinate": {
        "latitude": 35.6833,
        "longitude": 139.7736
      }
    },
    {
      "name": "日本橋案内所",
      "address": "日本橋室町2-2-1 コレド室町1-B1階",
      "phoneNumber": "03-3242-0010",
      "businessCategory": "観光案内所",
      "businessCategoryCode": 9,
      "district": "日本橋",
      "isLargeRetailer": true,
      "specialMarket": null,
      "certificateType": "大規模小売店(青色券)",
      "coordinate": {
        "latitude": 35.6833,
        "longitude": 139.7736
      }
    },
    {
      "name": "タロー書房",
      "address": "日本橋室町2-2-1 コレド室町1-B1階",
      "phoneNumber": "03-3241-2701",
      "businessCategory": "書籍",
      "businessCategoryCode": 7,
      "district": "日本橋",
      "isLargeRetailer": true,
      "specialMarket": null,
      "certificateType": "大規模小売店(青色券)",
      "coordinate": {
        "latitude": 35.6833,
        "longitude": 139.7736
      }
    },
    {
      "name": "刃物の木屋",
      "address": "日本橋室町2-2-1 コレド室町1-1階",
      "phoneNumber": "03-3241-0110",
      "businessCategory": "刃物",
      "businessCategoryCode": 7,
      "district": "日本橋",
      "isLargeRetailer": true,
      "specialMarket": null,
      "certificateType": "大規模小売店(青色券)",
      "coordinate": {
        "latitude": 35.6833,
        "longitude": 139.7736
      }
    },
    {
      "name": "日本橋かに福コレド室町１",
      "address": "日本橋室町2-2-1 コレド室町1-3階",
      "phoneNumber": "03-6265-1577",
      "businessCategory": "和食",
      "businessCategoryCode": 8,
      "district": "日本橋",
      "isLargeRetailer": true,
      "specialMarket": null,
      "certificateType": "大規模小売店(青色券)",
      "coordinate": {
        "latitude": 35.6833,
        "longitude": 139.7736
      }
    },
    {
      "name": "ビストロ石川亭 ＣＯＲＥＤＯ室町店",
      "address": "日本橋室町2-2-1 コレド室町1-3階",
      "phoneNumber": "03-6225-2010",
      "businessCategory": "洋食",
      "businessCategoryCode": 8,
      "district": "日本橋",
      "isLargeRetailer": true,
      "specialMarket": null,
      "certificateType": "大規模小売店(青色券)",
      "coordinate": {
        "latitude": 35.6833,
        "longitude": 139.7736
      }
    },
    {
      "name": "蕎麦割烹 稲田 コレド室町店",
      "address": "日本橋室町2-2-1 コレド室町1-3階",
      "phoneNumber": "03-6262-1490",
      "businessCategory": "蕎麦割烹",
      "businessCategoryCode": 8,
      "district": "日本橋",
      "isLargeRetailer": true,
      "specialMarket": null,
      "certificateType": "大規模小売店(青色券)",
      "coordinate": {
        "latitude": 35.6833,
        "longitude": 139.7736
      }
    },
    {
      "name": "房家  日本橋店",
      "address": "日本橋室町2-2-1 コレド室町1-3階",
      "phoneNumber": "03-6225-2347",
      "businessCategory": "焼肉店",
      "businessCategoryCode": 8,
      "district": "日本橋",
      "isLargeRetailer": true,
      "specialMarket": null,
      "certificateType": "大規模小売店(青色券)",
      "coordinate": {
        "latitude": 35.6833,
        "longitude": 139.7736
      }
    },
    {
      "name": "ざくろ室町店",
      "address": "日本橋室町2-2-1 コレド室町",
      "phoneNumber": "03-3241-4841",
      "businessCategory": "和食",
      "businessCategoryCode": 8,
      "district": "日本橋",
      "isLargeRetailer": true,
      "specialMarket": null,
      "certificateType": "大規模小売店(青色券)",
      "coordinate": {
        "latitude": 35.6833,
        "longitude": 139.7736
      }
    },
    {
      "name": "日本橋玉ゐ コレド室町店",
      "address": "日本橋室町2-3-1 コレド室町2-B1F",
      "phoneNumber": "03-6262-3125",
      "businessCategory": "和食",
      "businessCategoryCode": 8,
      "district": "日本橋",
      "isLargeRetailer": true,
      "specialMarket": null,
      "certificateType": "大規模小売店(青色券)",
      "coordinate": {
        "latitude": 35.6833,
        "longitude": 139.7736
      }
    },
    {
      "name": "牡蠣場北海道厚岸 コレド室町店",
      "address": "日本橋室町2-3-1 コレド室町2-1階",
      "phoneNumber": "03-6262-3144",
      "businessCategory": "飲食店",
      "businessCategoryCode": 8,
      "district": "日本橋",
      "isLargeRetailer": true,
      "specialMarket": null,
      "certificateType": "大規模小売店(青色券)",
      "coordinate": {
        "latitude": 35.6833,
        "longitude": 139.7736
      }
    },
    {
      "name": "博多もつ鍋やまやコレド室町店",
      "address": "日本橋室町2-3-1 コレド室町2-2F",
      "phoneNumber": "03-5202-8080",
      "businessCategory": "飲食業",
      "businessCategoryCode": 8,
      "district": "日本橋",
      "isLargeRetailer": true,
      "specialMarket": null,
      "certificateType": "大規模小売店(青色券)",
      "coordinate": {
        "latitude": 35.6833,
        "longitude": 139.7736
      }
    },
    {
      "name": "株式会社にんべん",
      "address": "日本橋室町2-3-1",
      "phoneNumber": "03-3241-0241",
      "businessCategory": "かつおぶし専門店",
      "businessCategoryCode": 7,
      "district": "日本橋",
      "isLargeRetailer": true,
      "specialMarket": null,
      "certificateType": "大規模小売店(青色券)",
      "coordinate": {
        "latitude": 35.6833,
        "longitude": 139.7736
      }
    },
    {
      "name": "鶴屋吉信東京店",
      "address": "日本橋室町1-5-5 コレド室町3-1階",
      "phoneNumber": "03-3243-0551",
      "businessCategory": "和菓子",
      "businessCategoryCode": 7,
      "district": "日本橋",
      "isLargeRetailer": true,
      "specialMarket": null,
      "certificateType": "大規模小売店(青色券)",
      "coordinate": {
        "latitude": 35.6833,
        "longitude": 139.7736
      }
    },
    {
      "name": "FEERIE AVEDA HARUMI",
      "address": "晴海5-2-31ららテラスHARUMI FLAG 3F",
      "phoneNumber": "03-6225-0593",
      "businessCategory": "美容室",
      "businessCategoryCode": 9,
      "district": "晴海",
      "isLargeRetailer": true,
      "specialMarket": null,
      "certificateType": "大規模小売店(青色券)",
      "coordinate": {
        "latitude": 35.655,
        "longitude": 139.79
      }
    },
    {
      "name": "医療法人社団晴月会　晴海耳鼻咽喉科",
      "address": "晴海5-2-31ららテラスHARUMI FLAG 3F",
      "phoneNumber": "03-5548-3387",
      "businessCategory": "耳鼻咽喉科",
      "businessCategoryCode": 9,
      "district": "晴海",
      "isLargeRetailer": true,
      "specialMarket": null,
      "certificateType": "大規模小売店(青色券)",
      "coordinate": {
        "latitude": 35.655,
        "longitude": 139.79
      }
    },
    {
      "name": "マツモトキヨシ ららテラスHARUMI FLAG店",
      "address": "晴海5-2-31 1階 10200",
      "phoneNumber": "03-3520-8765",
      "businessCategory": "ドラッグストア",
      "businessCategoryCode": 7,
      "district": "晴海",
      "isLargeRetailer": true,
      "specialMarket": null,
      "certificateType": "大規模小売店(青色券)",
      "coordinate": {
        "latitude": 35.655,
        "longitude": 139.79
      }
    },
    {
      "name": "サミットストアららテラス HARUMI FLAG店",
      "address": "晴海5-2-31",
      "phoneNumber": "03-3533-3310",
      "businessCategory": "スーパーマーケット",
      "businessCategoryCode": 3,
      "district": "晴海",
      "isLargeRetailer": true,
      "specialMarket": null,
      "certificateType": "大規模小売店(青色券)",
      "coordinate": {
        "latitude": 35.655,
        "longitude": 139.79
      }
    },
    {
      "name": "株式会社ヤマダデンキＬＡＢＩ東京八重洲",
      "address": "八重洲1-5-22",
      "phoneNumber": "03-3510-9098",
      "businessCategory": "家電販売",
      "businessCategoryCode": 6,
      "district": "八重洲",
      "isLargeRetailer": true,
      "specialMarket": null,
      "certificateType": "大規模小売店(青色券)",
      "coordinate": {
        "latitude": 35.68,
        "longitude": 139.765
      }
    },
    {
      "name": "目利きの銀次　東京ミッドタウン八重洲店",
      "address": "八重洲2-2-1 東京ミッドタウン八重洲3階",
      "phoneNumber": "03-5299-5188",
      "businessCategory": "居酒屋",
      "businessCategoryCode": 8,
      "district": "八重洲",
      "isLargeRetailer": true,
      "specialMarket": null,
      "certificateType": "大規模小売店(青色券)",
      "coordinate": {
        "latitude": 35.68,
        "longitude": 139.765
      }
    },
    {
      "name": "山内農場　東京ミッドタウン八重洲店",
      "address": "八重洲2-2-1 東京ミッドタウン八重洲3階",
      "phoneNumber": "03-5299-0188",
      "businessCategory": "居酒屋",
      "businessCategoryCode": 8,
      "district": "八重洲",
      "isLargeRetailer": true,
      "specialMarket": null,
      "certificateType": "大規模小売店(青色券)",
      "coordinate": {
        "latitude": 35.68,
        "longitude": 139.765
      }
    },
    {
      "name": "FLOWS GRILL BAR 東京ミッドタウン八重洲店",
      "address": "八重洲2-2-1 東京ミッドタウン八重洲3階",
      "phoneNumber": "03-5299-5088",
      "businessCategory": "カフェバー",
      "businessCategoryCode": 8,
      "district": "八重洲",
      "isLargeRetailer": true,
      "specialMarket": null,
      "certificateType": "大規模小売店(青色券)",
      "coordinate": {
        "latitude": 35.68,
        "longitude": 139.765
      }
    },
    {
=======
>>>>>>> a5b1e379
      "name": "セブンイレブン中央区明石町店",
      "address": "明石町2-1",
      "phoneNumber": "03-3248-0478",
      "businessCategory": "コンビニエンスストア",
      "businessCategoryCode": 1,
      "district": "明石町",
      "isLargeRetailer": false,
      "specialMarket": null,
      "certificateType": "中小小売店(全券種)",
      "coordinate": {
        "latitude": 35.664,
        "longitude": 139.772
      }
    },
    {
      "name": "セブンイレブン聖路加タワー店",
      "address": "明石町8-1 聖路加タワー1階",
      "phoneNumber": "03-3547-7881",
      "businessCategory": "コンビニエンスストア",
      "businessCategoryCode": 1,
      "district": "明石町",
      "isLargeRetailer": false,
      "specialMarket": null,
      "certificateType": "中小小売店(全券種)",
      "coordinate": {
        "latitude": 35.66695,
        "longitude": 139.77619
      }
    },
    {
      "name": "ローソンＨ入船一丁目店",
      "address": "入船1-3-1",
      "phoneNumber": "03-3523-1150",
      "businessCategory": "コンビニエンスストア",
      "businessCategoryCode": 1,
      "district": "入船",
      "isLargeRetailer": false,
      "specialMarket": null,
      "certificateType": "中小小売店(全券種)",
      "coordinate": {
        "latitude": 35.669441,
        "longitude": 139.763104
      }
    },
    {
      "name": "セブンイレブン中央区入船３丁目店",
      "address": "入船3-1-13",
      "phoneNumber": "03-5541-4028",
      "businessCategory": "コンビニエンスストア",
      "businessCategoryCode": 1,
      "district": "入船",
      "isLargeRetailer": false,
      "specialMarket": null,
      "certificateType": "中小小売店(全券種)",
      "coordinate": {
        "latitude": 35.664,
        "longitude": 139.776
      }
    },
    {
      "name": "セブンイレブン勝どきグロウスタウン店",
      "address": "勝どき1-3-3 アパートメンツタワー勝どき1F",
      "phoneNumber": "03-6220-4557",
      "businessCategory": "コンビニエンスストア",
      "businessCategoryCode": 1,
      "district": "勝どき",
      "isLargeRetailer": false,
      "specialMarket": null,
      "certificateType": "中小小売店(全券種)",
      "coordinate": {
        "latitude": 35.669441,
        "longitude": 139.763104
      }
    },
    {
      "name": "セブンイレブン勝どき駅前店",
      "address": "勝どき1-8-1-102",
      "phoneNumber": "03-6219-7710",
      "businessCategory": "コンビニエンスストア",
      "businessCategoryCode": 1,
      "district": "勝どき",
      "isLargeRetailer": false,
      "specialMarket": null,
      "certificateType": "中小小売店(全券種)",
      "coordinate": {
        "latitude": 35.669441,
        "longitude": 139.763104
      }
    },
    {
      "name": "ローソン勝どき二丁目店",
      "address": "勝どき2-15-1",
      "phoneNumber": "03-3532-3963",
      "businessCategory": "コンビニエンスストア",
      "businessCategoryCode": 1,
      "district": "勝どき",
      "isLargeRetailer": false,
      "specialMarket": null,
      "certificateType": "中小小売店(全券種)",
      "coordinate": {
        "latitude": 35.659,
        "longitude": 139.778
      }
    },
    {
      "name": "ファミリーマート勝どき三丁目",
      "address": "勝どき3-2-3  1階",
      "phoneNumber": "03-5547-2010",
      "businessCategory": "コンビニエンスストア",
      "businessCategoryCode": 1,
      "district": "勝どき",
      "isLargeRetailer": false,
      "specialMarket": null,
      "certificateType": "中小小売店(全券種)",
      "coordinate": {
        "latitude": 35.659,
        "longitude": 139.778
      }
    },
    {
      "name": "ローソンパークタワー勝どきミッド",
      "address": "勝どき4丁目6番2号",
      "phoneNumber": "03-3534-9220",
      "businessCategory": "コンビニエンスストア",
      "businessCategoryCode": 1,
      "district": "勝どき",
      "isLargeRetailer": false,
      "specialMarket": null,
      "certificateType": "中小小売店(全券種)",
      "coordinate": {
        "latitude": 35.656616,
        "longitude": 139.776783
      }
    },
    {
      "name": "セブンイレブン勝どき５丁目店",
      "address": "勝どき5-3-2",
      "phoneNumber": "03-5548-0077",
      "businessCategory": "コンビニエンスストア",
      "businessCategoryCode": 1,
      "district": "勝どき",
      "isLargeRetailer": false,
      "specialMarket": null,
      "certificateType": "中小小売店(全券種)",
      "coordinate": {
        "latitude": 35.66695,
        "longitude": 139.77619
      }
    },
    {
      "name": "ナチュラルローソン京橋一丁目",
      "address": "京橋1-10-7",
      "phoneNumber": "03-3566-8777",
      "businessCategory": "コンビニエンスストア",
      "businessCategoryCode": 1,
      "district": "京橋",
      "isLargeRetailer": false,
      "specialMarket": null,
      "certificateType": "中小小売店(全券種)",
      "coordinate": {
        "latitude": 35.669441,
        "longitude": 139.763104
      }
    },
    {
      "name": "ローソンＳ清水建設新社屋店",
      "address": "京橋2-16-1",
      "phoneNumber": "03-5524-5105",
      "businessCategory": "コンビニエンスストア",
      "businessCategoryCode": 1,
      "district": "京橋",
      "isLargeRetailer": false,
      "specialMarket": null,
      "certificateType": "中小小売店(全券種)",
      "coordinate": {
        "latitude": 35.675,
        "longitude": 139.77
      }
    },
    {
      "name": "ナチュラルローソン東京スクエアガーデン３階店",
      "address": "京橋3-1-1-3",
      "phoneNumber": "03-5204-2045",
      "businessCategory": "コンビニエンスストア",
      "businessCategoryCode": 1,
      "district": "京橋",
      "isLargeRetailer": false,
      "specialMarket": null,
      "certificateType": "中小小売店(全券種)",
      "coordinate": {
        "latitude": 35.675,
        "longitude": 139.77
      }
    },
    {
      "name": "セブンイレブン銀座1丁目中央店",
      "address": "銀座1-10-6",
      "phoneNumber": "03-3562-5077",
      "businessCategory": "コンビニエンスストア",
      "businessCategoryCode": 1,
      "district": "銀座",
      "isLargeRetailer": false,
      "specialMarket": null,
      "certificateType": "中小小売店(全券種)",
      "coordinate": {
        "latitude": 35.669441,
        "longitude": 139.763104
      }
    },
    {
      "name": "ナチュラルローソン中央銀座一丁目店",
      "address": "銀座1-13-15",
      "phoneNumber": "03-3564-5220",
      "businessCategory": "コンビニエンスストア",
      "businessCategoryCode": 1,
      "district": "銀座",
      "isLargeRetailer": false,
      "specialMarket": null,
      "certificateType": "中小小売店(全券種)",
      "coordinate": {
        "latitude": 35.669441,
        "longitude": 139.763104
      }
    },
    {
      "name": "セブンイレブン銀座１丁目店",
      "address": "銀座1-26-1",
      "phoneNumber": "03-3563-3910",
      "businessCategory": "コンビニエンスストア",
      "businessCategoryCode": 1,
      "district": "銀座",
      "isLargeRetailer": false,
      "specialMarket": null,
      "certificateType": "中小小売店(全券種)",
      "coordinate": {
        "latitude": 35.669441,
        "longitude": 139.763104
      }
    },
    {
      "name": "セブンイレブン銀座２丁目店",
      "address": "銀座2-15-2",
      "phoneNumber": "03-3248-1712",
      "businessCategory": "コンビニエンスストア",
      "businessCategoryCode": 1,
      "district": "銀座",
      "isLargeRetailer": false,
      "specialMarket": null,
      "certificateType": "中小小売店(全券種)",
      "coordinate": {
        "latitude": 35.6719,
        "longitude": 139.7658
      }
    },
    {
      "name": "ナチュラルローソン銀座二丁目店",
      "address": "銀座2-16-12",
      "phoneNumber": "03-5550-3177",
      "businessCategory": "コンビニエンスストア",
      "businessCategoryCode": 1,
      "district": "銀座",
      "isLargeRetailer": false,
      "specialMarket": null,
      "certificateType": "中小小売店(全券種)",
      "coordinate": {
        "latitude": 35.6719,
        "longitude": 139.7658
      }
    },
    {
      "name": "ローソンＨ銀座三丁目店",
      "address": "銀座3-8-1",
      "phoneNumber": "03-3563-3731",
      "businessCategory": "コンビニエンスストア",
      "businessCategoryCode": 1,
      "district": "銀座",
      "isLargeRetailer": false,
      "specialMarket": null,
      "certificateType": "中小小売店(全券種)",
      "coordinate": {
        "latitude": 35.6719,
        "longitude": 139.7658
      }
    },
    {
      "name": "セブンイレブン銀座３丁目店",
      "address": "銀座3-15-10",
      "phoneNumber": "03-3546-1711",
      "businessCategory": "コンビニエンスストア",
      "businessCategoryCode": 1,
      "district": "銀座",
      "isLargeRetailer": false,
      "specialMarket": null,
      "certificateType": "中小小売店(全券種)",
      "coordinate": {
        "latitude": 35.6719,
        "longitude": 139.7658
      }
    },
    {
      "name": "ローソン銀座四丁目昭和通店",
      "address": "銀座4-11-2",
      "phoneNumber": "03-3541-4720",
      "businessCategory": "コンビニエンスストア",
      "businessCategoryCode": 1,
      "district": "銀座",
      "isLargeRetailer": false,
      "specialMarket": null,
      "certificateType": "中小小売店(全券種)",
      "coordinate": {
        "latitude": 35.6719,
        "longitude": 139.7658
      }
    },
    {
      "name": "セブンイレブン歌舞伎座店",
      "address": "銀座4-12-15",
      "phoneNumber": "03-3547-7500",
      "businessCategory": "コンビニエンスストア",
      "businessCategoryCode": 1,
      "district": "銀座",
      "isLargeRetailer": false,
      "specialMarket": null,
      "certificateType": "中小小売店(全券種)",
      "coordinate": {
        "latitude": 35.6719,
        "longitude": 139.7658
      }
    },
    {
      "name": "セブンイレブン銀座地下街店",
      "address": "銀座5-4-3 対鶴館ビル地下2階",
      "phoneNumber": "03-3571-7772",
      "businessCategory": "コンビニエンスストア",
      "businessCategoryCode": 1,
      "district": "銀座",
      "isLargeRetailer": false,
      "specialMarket": null,
      "certificateType": "中小小売店(全券種)",
      "coordinate": {
        "latitude": 35.66695,
        "longitude": 139.77619
      }
    },
    {
      "name": "セブンイレブン銀座6丁目中央店",
      "address": "銀座6-13-16 ヒューリック銀座ウォールビル",
      "phoneNumber": "03-3541-0711",
      "businessCategory": "コンビニエンスストア",
      "businessCategoryCode": 1,
      "district": "銀座",
      "isLargeRetailer": false,
      "specialMarket": null,
      "certificateType": "中小小売店(全券種)",
      "coordinate": {
        "latitude": 35.66695,
        "longitude": 139.77619
      }
    },
    {
      "name": "セブンイレブン銀座７丁目店",
      "address": "銀座7-2-18 GRANBELL SQUERE1階",
      "phoneNumber": "03-3573-5527",
      "businessCategory": "コンビニエンスストア",
      "businessCategoryCode": 1,
      "district": "銀座",
      "isLargeRetailer": false,
      "specialMarket": null,
      "certificateType": "中小小売店(全券種)",
      "coordinate": {
        "latitude": 35.66695,
        "longitude": 139.77619
      }
    },
    {
      "name": "ナチュラルローソン銀座並木通店",
      "address": "銀座7-5-10",
      "phoneNumber": "03-3572-0061",
      "businessCategory": "コンビニエンスストア",
      "businessCategoryCode": 1,
      "district": "銀座",
      "isLargeRetailer": false,
      "specialMarket": null,
      "certificateType": "中小小売店(全券種)",
      "coordinate": {
        "latitude": 35.66695,
        "longitude": 139.77619
      }
    },
    {
      "name": "セブン－イレブン銀座7丁目中央店",
      "address": "銀座7丁目12-9",
      "phoneNumber": "03-5565-8686",
      "businessCategory": "コンビニエンスストア",
      "businessCategoryCode": 1,
      "district": "銀座",
      "isLargeRetailer": false,
      "specialMarket": null,
      "certificateType": "中小小売店(全券種)",
      "coordinate": {
        "latitude": 35.666142,
        "longitude": 139.766359
      }
    },
    {
      "name": "セブンイレブン銀座７丁目東店",
      "address": "銀座7-15-5",
      "phoneNumber": "03-3546-1577",
      "businessCategory": "コンビニエンスストア",
      "businessCategoryCode": 1,
      "district": "銀座",
      "isLargeRetailer": false,
      "specialMarket": null,
      "certificateType": "中小小売店(全券種)",
      "coordinate": {
        "latitude": 35.66695,
        "longitude": 139.77619
      }
    },
    {
      "name": "ローソン銀座八丁目店",
      "address": "銀座8-4-9",
      "phoneNumber": "03-3572-5701",
      "businessCategory": "コンビニエンスストア",
      "businessCategoryCode": 1,
      "district": "銀座",
      "isLargeRetailer": false,
      "specialMarket": null,
      "certificateType": "中小小売店(全券種)",
      "coordinate": {
        "latitude": 35.66695,
        "longitude": 139.77619
      }
    },
    {
      "name": "ナチュラルローソン銀座三井ビル店",
      "address": "銀座8-13-1",
      "phoneNumber": "03-3543-8889",
      "businessCategory": "コンビニエンスストア",
      "businessCategoryCode": 1,
      "district": "銀座",
      "isLargeRetailer": false,
      "specialMarket": null,
      "certificateType": "中小小売店(全券種)",
      "coordinate": {
        "latitude": 35.66695,
        "longitude": 139.77619
      }
    },
    {
      "name": "ファミリーマート茅場町駅東店",
      "address": "新川1-2-8 山京ビル",
      "phoneNumber": "03-3523-5384",
      "businessCategory": "コンビニエンスストア",
      "businessCategoryCode": 1,
      "district": "新川",
      "isLargeRetailer": false,
      "specialMarket": null,
      "certificateType": "中小小売店(全券種)",
      "coordinate": {
        "latitude": 35.669441,
        "longitude": 139.763104
      }
    },
    {
      "name": "セブンイレブン新川１丁目中央店",
      "address": "新川1-3-10 旭ビルディング",
      "phoneNumber": "03-3552-7603",
      "businessCategory": "コンビニエンスストア",
      "businessCategoryCode": 1,
      "district": "新川",
      "isLargeRetailer": false,
      "specialMarket": null,
      "certificateType": "中小小売店(全券種)",
      "coordinate": {
        "latitude": 35.669441,
        "longitude": 139.763104
      }
    },
    {
      "name": "セブンイレブン中央区新川１丁目店",
      "address": "新川1-21-5 茅場町タワービル1階",
      "phoneNumber": "03-3555-5868",
      "businessCategory": "コンビニエンスストア",
      "businessCategoryCode": 1,
      "district": "新川",
      "isLargeRetailer": false,
      "specialMarket": null,
      "certificateType": "中小小売店(全券種)",
      "coordinate": {
        "latitude": 35.669441,
        "longitude": 139.763104
      }
    },
    {
      "name": "ナチュラルローソン新川一丁目店",
      "address": "新川1-24-1",
      "phoneNumber": "03-3523-5430",
      "businessCategory": "コンビニエンスストア",
      "businessCategoryCode": 1,
      "district": "新川",
      "isLargeRetailer": false,
      "specialMarket": null,
      "certificateType": "中小小売店(全券種)",
      "coordinate": {
        "latitude": 35.669441,
        "longitude": 139.763104
      }
    },
    {
      "name": "ファミリーマート新川２丁目店",
      "address": "新川2-6-2",
      "phoneNumber": "03-5540-7088",
      "businessCategory": "コンビニエンスストア",
      "businessCategoryCode": 1,
      "district": "新川",
      "isLargeRetailer": false,
      "specialMarket": null,
      "certificateType": "中小小売店(全券種)",
      "coordinate": {
        "latitude": 35.68,
        "longitude": 139.78
      }
    },
    {
      "name": "セブンイレブン中央区新川２丁目店",
      "address": "新川2-12-8",
      "phoneNumber": "03-3551-1977",
      "businessCategory": "コンビニエンスストア",
      "businessCategoryCode": 1,
      "district": "新川",
      "isLargeRetailer": false,
      "specialMarket": null,
      "certificateType": "中小小売店(全券種)",
      "coordinate": {
        "latitude": 35.68,
        "longitude": 139.78
      }
    },
    {
      "name": "ローソンＨ新川二丁目店",
      "address": "新川2-16-10",
      "phoneNumber": "03-3523-6721",
      "businessCategory": "コンビニエンスストア",
      "businessCategoryCode": 1,
      "district": "新川",
      "isLargeRetailer": false,
      "specialMarket": null,
      "certificateType": "中小小売店(全券種)",
      "coordinate": {
        "latitude": 35.68,
        "longitude": 139.78
      }
    },
    {
      "name": "ナチュラルローソン新川二丁目店",
      "address": "新川2-22-1 いちご新川ビル",
      "phoneNumber": "03-6222-7744",
      "businessCategory": "コンビニエンスストア",
      "businessCategoryCode": 1,
      "district": "新川",
      "isLargeRetailer": false,
      "specialMarket": null,
      "certificateType": "中小小売店(全券種)",
      "coordinate": {
        "latitude": 35.68,
        "longitude": 139.78
      }
    },
    {
      "name": "セブンイレブン東京住友ツインビル西館店",
      "address": "新川2-27-2 東京住友ツインビル西館1F",
      "phoneNumber": "03-5541-7558",
      "businessCategory": "コンビニエンスストア",
      "businessCategoryCode": 1,
      "district": "新川",
      "isLargeRetailer": false,
      "specialMarket": null,
      "certificateType": "中小小売店(全券種)",
      "coordinate": {
        "latitude": 35.66695,
        "longitude": 139.77619
      }
    },
    {
      "name": "ファミリーマート新川中央大橋店",
      "address": "新川2-28-1",
      "phoneNumber": "03-3523-9019",
      "businessCategory": "コンビニエンスストア",
      "businessCategoryCode": 1,
      "district": "新川",
      "isLargeRetailer": false,
      "specialMarket": null,
      "certificateType": "中小小売店(全券種)",
      "coordinate": {
        "latitude": 35.68,
        "longitude": 139.78
      }
    },
    {
      "name": "ローソン新富一丁目店",
      "address": "新富1-7-17",
      "phoneNumber": "03-3555-2524",
      "businessCategory": "コンビニエンスストア",
      "businessCategoryCode": 1,
      "district": "日本橋",
      "isLargeRetailer": false,
      "specialMarket": null,
      "certificateType": "中小小売店(全券種)",
      "coordinate": {
        "latitude": 35.669441,
        "longitude": 139.763104
      }
    },
    {
      "name": "セブンイレブン中央区役所前店",
      "address": "新富2-2-8 松竹衣裳ビル1階",
      "phoneNumber": "03-3551-2721",
      "businessCategory": "コンビニエンスストア",
      "businessCategoryCode": 1,
      "district": "日本橋",
      "isLargeRetailer": false,
      "specialMarket": null,
      "certificateType": "中小小売店(全券種)",
      "coordinate": {
        "latitude": 35.6833,
        "longitude": 139.7736
      }
    },
    {
      "name": "セブンイレブン中央区月島１丁目店",
      "address": "月島1-2-13",
      "phoneNumber": "03-3532-1332",
      "businessCategory": "コンビニエンスストア",
      "businessCategoryCode": 1,
      "district": "月島",
      "isLargeRetailer": false,
      "specialMarket": null,
      "certificateType": "中小小売店(全券種)",
      "coordinate": {
        "latitude": 35.669441,
        "longitude": 139.763104
      }
    },
    {
      "name": "セブンイレブン月島駅前店",
      "address": "月島1-5-2",
      "phoneNumber": "03-3533-1050",
      "businessCategory": "コンビニエンスストア",
      "businessCategoryCode": 1,
      "district": "月島",
      "isLargeRetailer": false,
      "specialMarket": null,
      "certificateType": "中小小売店(全券種)",
      "coordinate": {
        "latitude": 35.669441,
        "longitude": 139.763104
      }
    },
    {
      "name": "ローソン月島駅前店",
      "address": "月島2-1-2",
      "phoneNumber": "03-3536-3157",
      "businessCategory": "コンビニエンスストア",
      "businessCategoryCode": 1,
      "district": "月島",
      "isLargeRetailer": false,
      "specialMarket": null,
      "certificateType": "中小小売店(全券種)",
      "coordinate": {
        "latitude": 35.663,
        "longitude": 139.785
      }
    },
    {
      "name": "ファミリーマート月島３丁目店",
      "address": "月島3-31-1",
      "phoneNumber": "03-3533-8750",
      "businessCategory": "コンビニエンスストア",
      "businessCategoryCode": 1,
      "district": "月島",
      "isLargeRetailer": false,
      "specialMarket": null,
      "certificateType": "中小小売店(全券種)",
      "coordinate": {
        "latitude": 35.663,
        "longitude": 139.785
      }
    },
    {
      "name": "ローソンＨ月島四丁目店",
      "address": "月島4-4-1",
      "phoneNumber": "03-3534-1739",
      "businessCategory": "コンビニエンスストア",
      "businessCategoryCode": 1,
      "district": "月島",
      "isLargeRetailer": false,
      "specialMarket": null,
      "certificateType": "中小小売店(全券種)",
      "coordinate": {
        "latitude": 35.663,
        "longitude": 139.785
      }
    },
    {
      "name": "ローソンＨ月島勝どき店",
      "address": "月島4-16-1",
      "phoneNumber": "03-3533-7203",
      "businessCategory": "コンビニエンスストア",
      "businessCategoryCode": 1,
      "district": "月島",
      "isLargeRetailer": false,
      "specialMarket": null,
      "certificateType": "中小小売店(全券種)",
      "coordinate": {
        "latitude": 35.663,
        "longitude": 139.785
      }
    },
    {
      "name": "ローソン新富町メトロピア店",
      "address": "築地1-1-1",
      "phoneNumber": "03-3524-3855",
      "businessCategory": "コンビニエンスストア",
      "businessCategoryCode": 1,
      "district": "築地",
      "isLargeRetailer": false,
      "specialMarket": null,
      "certificateType": "中小小売店(全券種)",
      "coordinate": {
        "latitude": 35.669441,
        "longitude": 139.763104
      }
    },
    {
      "name": "セブンイレブン中央区築地２丁目店",
      "address": "築地2-7-12 山京ビル1F",
      "phoneNumber": "03-5565-8717",
      "businessCategory": "コンビニエンスストア",
      "businessCategoryCode": 1,
      "district": "築地",
      "isLargeRetailer": false,
      "specialMarket": null,
      "certificateType": "中小小売店(全券種)",
      "coordinate": {
        "latitude": 35.6654,
        "longitude": 139.7707
      }
    },
    {
      "name": "ローソン築地二丁目店",
      "address": "築地2-15-13",
      "phoneNumber": "03-5565-0828",
      "businessCategory": "コンビニエンスストア",
      "businessCategoryCode": 1,
      "district": "築地",
      "isLargeRetailer": false,
      "specialMarket": null,
      "certificateType": "中小小売店(全券種)",
      "coordinate": {
        "latitude": 35.6654,
        "longitude": 139.7707
      }
    },
    {
      "name": "ローソンＨ築地三丁目店",
      "address": "築地3-1-10",
      "phoneNumber": "03-3248-6866",
      "businessCategory": "コンビニエンスストア",
      "businessCategoryCode": 1,
      "district": "築地",
      "isLargeRetailer": false,
      "specialMarket": null,
      "certificateType": "中小小売店(全券種)",
      "coordinate": {
        "latitude": 35.6654,
        "longitude": 139.7707
      }
    },
    {
      "name": "セブンイレブン築地日刊スポーツ本社店",
      "address": "築地3-5-10",
      "phoneNumber": "03-3547-7517",
      "businessCategory": "コンビニエンスストア",
      "businessCategoryCode": 1,
      "district": "築地",
      "isLargeRetailer": false,
      "specialMarket": null,
      "certificateType": "中小小売店(全券種)",
      "coordinate": {
        "latitude": 35.6654,
        "longitude": 139.7707
      }
    },
    {
      "name": "ファミリーマート築地本願寺前店",
      "address": "築地3-11-8",
      "phoneNumber": "03-3541-0070",
      "businessCategory": "コンビニエンスストア",
      "businessCategoryCode": 1,
      "district": "築地",
      "isLargeRetailer": false,
      "specialMarket": null,
      "certificateType": "中小小売店(全券種)",
      "coordinate": {
        "latitude": 35.6654,
        "longitude": 139.7707
      }
    },
    {
      "name": "ローソン築地四丁目店",
      "address": "築地4-8-1",
      "phoneNumber": "03-3546-3963",
      "businessCategory": "コンビニエンスストア",
      "businessCategoryCode": 1,
      "district": "築地",
      "isLargeRetailer": false,
      "specialMarket": null,
      "certificateType": "中小小売店(全券種)",
      "coordinate": {
        "latitude": 35.6654,
        "longitude": 139.7707
      }
    },
    {
      "name": "セブンイレブン築地７丁目店",
      "address": "築地7-8-10",
      "phoneNumber": "03-3546-7177",
      "businessCategory": "コンビニエンスストア",
      "businessCategoryCode": 1,
      "district": "築地",
      "isLargeRetailer": false,
      "specialMarket": null,
      "certificateType": "中小小売店(全券種)",
      "coordinate": {
        "latitude": 35.66695,
        "longitude": 139.77619
      }
    },
    {
      "name": "ナチュラルローソン佃二丁目店",
      "address": "佃2-1-3",
      "phoneNumber": "03-3532-7637",
      "businessCategory": "コンビニエンスストア",
      "businessCategoryCode": 1,
      "district": "佃",
      "isLargeRetailer": false,
      "specialMarket": null,
      "certificateType": "中小小売店(全券種)",
      "coordinate": {
        "latitude": 35.66,
        "longitude": 139.782
      }
    },
    {
      "name": "ローソン佃二丁目店",
      "address": "佃2-2-7",
      "phoneNumber": "03-3531-6821",
      "businessCategory": "コンビニエンスストア",
      "businessCategoryCode": 1,
      "district": "佃",
      "isLargeRetailer": false,
      "specialMarket": null,
      "certificateType": "中小小売店(全券種)",
      "coordinate": {
        "latitude": 35.66,
        "longitude": 139.782
      }
    },
    {
      "name": "セブンイレブン中央区佃２丁目店",
      "address": "佃2-10-9",
      "phoneNumber": "03-3533-0921",
      "businessCategory": "コンビニエンスストア",
      "businessCategoryCode": 1,
      "district": "佃",
      "isLargeRetailer": false,
      "specialMarket": null,
      "certificateType": "中小小売店(全券種)",
      "coordinate": {
        "latitude": 35.66,
        "longitude": 139.782
      }
    },
    {
      "name": "ファミリーマート佃二丁目店",
      "address": "佃2-12-12 ハーモニーコート1階",
      "phoneNumber": "03-3533-3892",
      "businessCategory": "コンビニエンスストア",
      "businessCategoryCode": 1,
      "district": "佃",
      "isLargeRetailer": false,
      "specialMarket": null,
      "certificateType": "中小小売店(全券種)",
      "coordinate": {
        "latitude": 35.66,
        "longitude": 139.782
      }
    },
    {
      "name": "ファミリーマート豊海町店",
      "address": "豊海町5-1 豊海センタービル1階",
      "phoneNumber": "03-5547-5235",
      "businessCategory": "コンビニエンスストア",
      "businessCategoryCode": 1,
      "district": "豊海町",
      "isLargeRetailer": false,
      "specialMarket": null,
      "certificateType": "中小小売店(全券種)",
      "coordinate": {
        "latitude": 35.653124,
        "longitude": 139.771254
      }
    },
    {
      "name": "ローソン東京日本橋店",
      "address": "日本橋1-2-19",
      "phoneNumber": "03-3231-0223",
      "businessCategory": "コンビニエンスストア",
      "businessCategoryCode": 1,
      "district": "日本橋",
      "isLargeRetailer": false,
      "specialMarket": null,
      "certificateType": "中小小売店(全券種)",
      "coordinate": {
        "latitude": 35.726223,
        "longitude": 139.800373
      }
    },
    {
      "name": "ナチュラルローソン日本橋二丁目店",
      "address": "日本橋2-1-21",
      "phoneNumber": "03-5201-5515",
      "businessCategory": "コンビニエンスストア",
      "businessCategoryCode": 1,
      "district": "日本橋",
      "isLargeRetailer": false,
      "specialMarket": null,
      "certificateType": "中小小売店(全券種)",
      "coordinate": {
        "latitude": 35.728009,
        "longitude": 139.799506
      }
    },
    {
      "name": "ファミリーマート八重洲さくら通り店",
      "address": "日本橋2-3-18",
      "phoneNumber": "03-3548-8300",
      "businessCategory": "コンビニエンスストア",
      "businessCategoryCode": 1,
      "district": "日本橋",
      "isLargeRetailer": false,
      "specialMarket": null,
      "certificateType": "中小小売店(全券種)",
      "coordinate": {
        "latitude": 35.728009,
        "longitude": 139.799506
      }
    },
    {
      "name": "セブンイレブン日本橋２丁目店",
      "address": "日本橋2-3-21",
      "phoneNumber": "03-5201-5518",
      "businessCategory": "コンビニエンスストア",
      "businessCategoryCode": 1,
      "district": "日本橋",
      "isLargeRetailer": false,
      "specialMarket": null,
      "certificateType": "中小小売店(全券種)",
      "coordinate": {
        "latitude": 35.728009,
        "longitude": 139.799506
      }
    },
    {
      "name": "ローソン日本橋三丁目店",
      "address": "日本橋3-5-11",
      "phoneNumber": "03-3275-2250",
      "businessCategory": "コンビニエンスストア",
      "businessCategoryCode": 1,
      "district": "日本橋",
      "isLargeRetailer": false,
      "specialMarket": null,
      "certificateType": "中小小売店(全券種)",
      "coordinate": {
        "latitude": 35.678797,
        "longitude": 139.775016
      }
    },
    {
      "name": "ローソン日本橋蛎殻町一丁目店",
      "address": "日本橋蛎殻町1-11-5",
      "phoneNumber": "03-5695-5665",
      "businessCategory": "コンビニエンスストア",
      "businessCategoryCode": 1,
      "district": "日本橋",
      "isLargeRetailer": false,
      "specialMarket": null,
      "certificateType": "中小小売店(全券種)",
      "coordinate": {
        "latitude": 35.684081,
        "longitude": 139.785483
      }
    }
  ],
  "processingMetadata": {
    "model": "gemini-1.5-flash",
    "discoveryUrl": "https://happy-kaimonoken.info/tenposearch/",
<<<<<<< HEAD
    "processingTime": "2025-07-30T03:43:50.022097+00:00",
    "apiCallsUsed": 2,
=======
    "processingTime": "2025-07-30T04:01:12.465044+00:00",
    "apiCallsUsed": 1,
>>>>>>> a5b1e379
    "coordinateMethod": "mapbox-geocoding"
  }
}<|MERGE_RESOLUTION|>--- conflicted
+++ resolved
@@ -1,9 +1,5 @@
 {
-<<<<<<< HEAD
-  "lastUpdated": "2025-07-30T03:43:50.022089+00:00",
-=======
   "lastUpdated": "2025-07-30T04:01:12.465038+00:00",
->>>>>>> a5b1e379
   "dataVersion": "2.0",
   "totalShops": 67,
   "processedPDFs": [
@@ -16,744 +12,6 @@
   ],
   "shops": [
     {
-<<<<<<< HEAD
-      "name": "俺のフレンチ東京",
-      "address": "銀座1-8-19 キラリトギンザ地下1F",
-      "phoneNumber": "03-6264-4921",
-      "businessCategory": "フレンチ",
-      "businessCategoryCode": 8,
-      "district": "銀座",
-      "isLargeRetailer": true,
-      "specialMarket": null,
-      "certificateType": "大規模小売店(青色券)",
-      "coordinate": {
-        "latitude": 35.6719,
-        "longitude": 139.7658
-      }
-    },
-    {
-      "name": "俺のイタリアン東京",
-      "address": "銀座1-8-19 キラリトギンザ地下1F",
-      "phoneNumber": "03-5579-9915",
-      "businessCategory": "イタリアン",
-      "businessCategoryCode": 8,
-      "district": "銀座",
-      "isLargeRetailer": true,
-      "specialMarket": null,
-      "certificateType": "大規模小売店(青色券)",
-      "coordinate": {
-        "latitude": 35.6719,
-        "longitude": 139.7658
-      }
-    },
-    {
-      "name": "ＯＷＮＤＡＹＳ マロニエゲート銀座１店",
-      "address": "銀座2-2-14 マロニエゲート銀座1-3階",
-      "phoneNumber": "0120-900-298",
-      "businessCategory": "眼鏡店",
-      "businessCategoryCode": 7,
-      "district": "銀座",
-      "isLargeRetailer": true,
-      "specialMarket": null,
-      "certificateType": "大規模小売店(青色券)",
-      "coordinate": {
-        "latitude": 35.6719,
-        "longitude": 139.7658
-      }
-    },
-    {
-      "name": "ブラッスリーポール・ボキューズ銀座",
-      "address": "銀座2-2-14 マロニエゲート銀座1-10F",
-      "phoneNumber": "03-5159-0321",
-      "businessCategory": "フレンチ",
-      "businessCategoryCode": 8,
-      "district": "銀座",
-      "isLargeRetailer": true,
-      "specialMarket": null,
-      "certificateType": "大規模小売店(青色券)",
-      "coordinate": {
-        "latitude": 35.6719,
-        "longitude": 139.7658
-      }
-    },
-    {
-      "name": "江戸前肉割烹 宮下",
-      "address": "銀座2-2-14 マロニエゲート銀座1-12F",
-      "phoneNumber": "03-3538-4129",
-      "businessCategory": "すき焼き",
-      "businessCategoryCode": 8,
-      "district": "銀座",
-      "isLargeRetailer": true,
-      "specialMarket": null,
-      "certificateType": "大規模小売店(青色券)",
-      "coordinate": {
-        "latitude": 35.6719,
-        "longitude": 139.7658
-      }
-    },
-    {
-      "name": "ハンズ 銀座店",
-      "address": "銀座2-2-14",
-      "phoneNumber": "03-3538-0109",
-      "businessCategory": "雑貨等小売店",
-      "businessCategoryCode": 1,
-      "district": "銀座",
-      "isLargeRetailer": true,
-      "specialMarket": null,
-      "certificateType": "大規模小売店(青色券)",
-      "coordinate": {
-        "latitude": 35.6719,
-        "longitude": 139.7658
-      }
-    },
-    {
-      "name": "ニトリEXPRESS銀座ロフト店",
-      "address": "銀座2-4-6 ベルビア館6階",
-      "phoneNumber": "070-1486-9411",
-      "businessCategory": "インテリア用品",
-      "businessCategoryCode": 7,
-      "district": "銀座",
-      "isLargeRetailer": true,
-      "specialMarket": null,
-      "certificateType": "大規模小売店(青色券)",
-      "coordinate": {
-        "latitude": 35.6719,
-        "longitude": 139.7658
-      }
-    },
-    {
-      "name": "銀座伊東屋",
-      "address": "銀座2-7-15",
-      "phoneNumber": "03-3561-8311",
-      "businessCategory": "文房具店",
-      "businessCategoryCode": 7,
-      "district": "銀座",
-      "isLargeRetailer": true,
-      "specialMarket": null,
-      "certificateType": "大規模小売店(青色券)",
-      "coordinate": {
-        "latitude": 35.6719,
-        "longitude": 139.7658
-      }
-    },
-    {
-      "name": "オーケー銀座店",
-      "address": "銀座3-2-1 マロニエゲート銀座2 B1－B2",
-      "phoneNumber": "03-3528-6531",
-      "businessCategory": "スーパーマーケット",
-      "businessCategoryCode": 3,
-      "district": "銀座",
-      "isLargeRetailer": true,
-      "specialMarket": null,
-      "certificateType": "大規模小売店(青色券)",
-      "coordinate": {
-        "latitude": 35.6719,
-        "longitude": 139.7658
-      }
-    },
-    {
-      "name": "ジーユー マロニエゲート銀座店",
-      "address": "銀座3-2-1 マロニエゲート銀座2-5F",
-      "phoneNumber": "03-6228-7850",
-      "businessCategory": "アパレル",
-      "businessCategoryCode": 2,
-      "district": "銀座",
-      "isLargeRetailer": true,
-      "specialMarket": null,
-      "certificateType": "大規模小売店(青色券)",
-      "coordinate": {
-        "latitude": 35.6719,
-        "longitude": 139.7658
-      }
-    },
-    {
-      "name": "日月火　ＺＯＥ銀座店",
-      "address": "銀座3-3-1 ZOE銀座6F",
-      "phoneNumber": "03-3538-7788",
-      "businessCategory": "飲食店",
-      "businessCategoryCode": 8,
-      "district": "銀座",
-      "isLargeRetailer": true,
-      "specialMarket": null,
-      "certificateType": "大規模小売店(青色券)",
-      "coordinate": {
-        "latitude": 35.6719,
-        "longitude": 139.7658
-      }
-    },
-    {
-      "name": "無印良品 銀座",
-      "address": "銀座3-3-5",
-      "phoneNumber": "03-3538-1311",
-      "businessCategory": "小売業",
-      "businessCategoryCode": 7,
-      "district": "銀座",
-      "isLargeRetailer": true,
-      "specialMarket": null,
-      "certificateType": "大規模小売店(青色券)",
-      "coordinate": {
-        "latitude": 35.6719,
-        "longitude": 139.7658
-      }
-    },
-    {
-      "name": "石臼挽き蕎麦 箱根暁庵銀座三越店",
-      "address": "銀座4-6-16 三越銀座店11階",
-      "phoneNumber": "03-6228-6918",
-      "businessCategory": "飲食店",
-      "businessCategoryCode": 8,
-      "district": "銀座",
-      "isLargeRetailer": true,
-      "specialMarket": null,
-      "certificateType": "大規模小売店(青色券)",
-      "coordinate": {
-        "latitude": 35.6719,
-        "longitude": 139.7658
-      }
-    },
-    {
-      "name": "東急プラザ銀座",
-      "address": "銀座5-2-1",
-      "phoneNumber": "03-3571-2130",
-      "businessCategory": "ショッピングセンター",
-      "businessCategoryCode": 7,
-      "district": "銀座",
-      "isLargeRetailer": true,
-      "specialMarket": null,
-      "certificateType": "大規模小売店(青色券)",
-      "coordinate": {
-        "latitude": 35.6719,
-        "longitude": 139.7658
-      }
-    },
-    {
-      "name": "鳥と手打ちそば とり数寄 銀座店",
-      "address": "銀座5-2-1 東急プラザ銀座11F D区画",
-      "phoneNumber": "03-6264-5266",
-      "businessCategory": "飲食店",
-      "businessCategoryCode": 8,
-      "district": "銀座",
-      "isLargeRetailer": true,
-      "specialMarket": null,
-      "certificateType": "大規模小売店(青色券)",
-      "coordinate": {
-        "latitude": 35.6719,
-        "longitude": 139.7658
-      }
-    },
-    {
-      "name": "株式会社下鴨茶寮",
-      "address": "銀座5-2-1 東急プラザ銀座11F",
-      "phoneNumber": "070-5345-5761",
-      "businessCategory": "茶懐石・京料理",
-      "businessCategoryCode": 8,
-      "district": "銀座",
-      "isLargeRetailer": true,
-      "specialMarket": null,
-      "certificateType": "大規模小売店(青色券)",
-      "coordinate": {
-        "latitude": 35.6719,
-        "longitude": 139.7658
-      }
-    },
-    {
-      "name": "ＥＸＩＴＭＥＬＳＡ（メルサ銀座五丁目店）",
-      "address": "銀座5-7-10",
-      "phoneNumber": "03-3573-5511",
-      "businessCategory": "ショッピングセンター",
-      "businessCategoryCode": 7,
-      "district": "銀座",
-      "isLargeRetailer": true,
-      "specialMarket": null,
-      "certificateType": "大規模小売店(青色券)",
-      "coordinate": {
-        "latitude": 35.6719,
-        "longitude": 139.7658
-      }
-    },
-    {
-      "name": "ライオンギンザ５丁目店",
-      "address": "銀座5-8-1 GINZA PLACE B2F",
-      "phoneNumber": "03-3571-5371",
-      "businessCategory": "飲食店",
-      "businessCategoryCode": 8,
-      "district": "銀座",
-      "isLargeRetailer": true,
-      "specialMarket": null,
-      "certificateType": "大規模小売店(青色券)",
-      "coordinate": {
-        "latitude": 35.6719,
-        "longitude": 139.7658
-      }
-    },
-    {
-      "name": "春水堂　銀座店",
-      "address": "銀座5-8-1 GINZA PLACE B1F",
-      "phoneNumber": "03-6263-8344",
-      "businessCategory": "台湾カフェ・飲食",
-      "businessCategoryCode": 8,
-      "district": "銀座",
-      "isLargeRetailer": true,
-      "specialMarket": null,
-      "certificateType": "大規模小売店(青色券)",
-      "coordinate": {
-        "latitude": 35.6719,
-        "longitude": 139.7658
-      }
-    },
-    {
-      "name": "ユニクロ銀座店",
-      "address": "銀座6-9-5",
-      "phoneNumber": "03-6252-5181",
-      "businessCategory": "衣料品",
-      "businessCategoryCode": 2,
-      "district": "銀座",
-      "isLargeRetailer": true,
-      "specialMarket": null,
-      "certificateType": "大規模小売店(青色券)",
-      "coordinate": {
-        "latitude": 35.6719,
-        "longitude": 139.7658
-      }
-    },
-    {
-      "name": "ドン・キホーテ銀座本館",
-      "address": "銀座8-10 銀座ナイン3号館",
-      "phoneNumber": "0570-023-811",
-      "businessCategory": "小売業",
-      "businessCategoryCode": 7,
-      "district": "銀座",
-      "isLargeRetailer": true,
-      "specialMarket": null,
-      "certificateType": "大規模小売店(青色券)",
-      "coordinate": {
-        "latitude": 35.6719,
-        "longitude": 139.7658
-      }
-    },
-    {
-      "name": "トモズ コレド日本橋店",
-      "address": "日本橋1-4-1",
-      "phoneNumber": "03-6225-2861",
-      "businessCategory": "医療品、化粧品、雑貨等の販売",
-      "businessCategoryCode": 1,
-      "district": "日本橋",
-      "isLargeRetailer": true,
-      "specialMarket": null,
-      "certificateType": "大規模小売店(青色券)",
-      "coordinate": {
-        "latitude": 35.6833,
-        "longitude": 139.7736
-      }
-    },
-    {
-      "name": "日本橋 西川",
-      "address": "日本橋1-4-1 コレド日本橋地下1階",
-      "phoneNumber": "03-3271-5531",
-      "businessCategory": "寝具小売業",
-      "businessCategoryCode": 7,
-      "district": "日本橋",
-      "isLargeRetailer": true,
-      "specialMarket": null,
-      "certificateType": "大規模小売店(青色券)",
-      "coordinate": {
-        "latitude": 35.6833,
-        "longitude": 139.7736
-      }
-    },
-    {
-      "name": "ロティサリーバール ダパウロ コレド日本橋店",
-      "address": "日本橋1-4-1 コレド日本橋4F",
-      "phoneNumber": "03-6225-9770",
-      "businessCategory": "地中海料理",
-      "businessCategoryCode": 8,
-      "district": "日本橋",
-      "isLargeRetailer": true,
-      "specialMarket": null,
-      "certificateType": "大規模小売店(青色券)",
-      "coordinate": {
-        "latitude": 35.6833,
-        "longitude": 139.7736
-      }
-    },
-    {
-      "name": "近江牛岡喜",
-      "address": "日本橋1-4-1",
-      "phoneNumber": "03-6262-1329",
-      "businessCategory": "肉料理",
-      "businessCategoryCode": 8,
-      "district": "日本橋",
-      "isLargeRetailer": true,
-      "specialMarket": null,
-      "certificateType": "大規模小売店(青色券)",
-      "coordinate": {
-        "latitude": 35.6833,
-        "longitude": 139.7736
-      }
-    },
-    {
-      "name": "丸善 日本橋店",
-      "address": "日本橋2-3-10",
-      "phoneNumber": "03-6214-2001",
-      "businessCategory": "書店",
-      "businessCategoryCode": 7,
-      "district": "日本橋",
-      "isLargeRetailer": true,
-      "specialMarket": null,
-      "certificateType": "大規模小売店(青色券)",
-      "coordinate": {
-        "latitude": 35.6833,
-        "longitude": 139.7736
-      }
-    },
-    {
-      "name": "ビックカメラ 日本橋三越",
-      "address": "日本橋室町1-4-1",
-      "phoneNumber": "03-5542-1111",
-      "businessCategory": "家電・携帯電話・パソコン販売",
-      "businessCategoryCode": 6,
-      "district": "日本橋",
-      "isLargeRetailer": true,
-      "specialMarket": null,
-      "certificateType": "大規模小売店(青色券)",
-      "coordinate": {
-        "latitude": 35.6833,
-        "longitude": 139.7736
-      }
-    },
-    {
-      "name": "㈱ＪＴＢ 日本橋コレド室町店",
-      "address": "日本橋室町2-2-1 コレド室町1-B1階",
-      "phoneNumber": "03-6738-4122",
-      "businessCategory": "旅行",
-      "businessCategoryCode": 9,
-      "district": "日本橋",
-      "isLargeRetailer": true,
-      "specialMarket": null,
-      "certificateType": "大規模小売店(青色券)",
-      "coordinate": {
-        "latitude": 35.6833,
-        "longitude": 139.7736
-      }
-    },
-    {
-      "name": "日本橋案内所",
-      "address": "日本橋室町2-2-1 コレド室町1-B1階",
-      "phoneNumber": "03-3242-0010",
-      "businessCategory": "観光案内所",
-      "businessCategoryCode": 9,
-      "district": "日本橋",
-      "isLargeRetailer": true,
-      "specialMarket": null,
-      "certificateType": "大規模小売店(青色券)",
-      "coordinate": {
-        "latitude": 35.6833,
-        "longitude": 139.7736
-      }
-    },
-    {
-      "name": "タロー書房",
-      "address": "日本橋室町2-2-1 コレド室町1-B1階",
-      "phoneNumber": "03-3241-2701",
-      "businessCategory": "書籍",
-      "businessCategoryCode": 7,
-      "district": "日本橋",
-      "isLargeRetailer": true,
-      "specialMarket": null,
-      "certificateType": "大規模小売店(青色券)",
-      "coordinate": {
-        "latitude": 35.6833,
-        "longitude": 139.7736
-      }
-    },
-    {
-      "name": "刃物の木屋",
-      "address": "日本橋室町2-2-1 コレド室町1-1階",
-      "phoneNumber": "03-3241-0110",
-      "businessCategory": "刃物",
-      "businessCategoryCode": 7,
-      "district": "日本橋",
-      "isLargeRetailer": true,
-      "specialMarket": null,
-      "certificateType": "大規模小売店(青色券)",
-      "coordinate": {
-        "latitude": 35.6833,
-        "longitude": 139.7736
-      }
-    },
-    {
-      "name": "日本橋かに福コレド室町１",
-      "address": "日本橋室町2-2-1 コレド室町1-3階",
-      "phoneNumber": "03-6265-1577",
-      "businessCategory": "和食",
-      "businessCategoryCode": 8,
-      "district": "日本橋",
-      "isLargeRetailer": true,
-      "specialMarket": null,
-      "certificateType": "大規模小売店(青色券)",
-      "coordinate": {
-        "latitude": 35.6833,
-        "longitude": 139.7736
-      }
-    },
-    {
-      "name": "ビストロ石川亭 ＣＯＲＥＤＯ室町店",
-      "address": "日本橋室町2-2-1 コレド室町1-3階",
-      "phoneNumber": "03-6225-2010",
-      "businessCategory": "洋食",
-      "businessCategoryCode": 8,
-      "district": "日本橋",
-      "isLargeRetailer": true,
-      "specialMarket": null,
-      "certificateType": "大規模小売店(青色券)",
-      "coordinate": {
-        "latitude": 35.6833,
-        "longitude": 139.7736
-      }
-    },
-    {
-      "name": "蕎麦割烹 稲田 コレド室町店",
-      "address": "日本橋室町2-2-1 コレド室町1-3階",
-      "phoneNumber": "03-6262-1490",
-      "businessCategory": "蕎麦割烹",
-      "businessCategoryCode": 8,
-      "district": "日本橋",
-      "isLargeRetailer": true,
-      "specialMarket": null,
-      "certificateType": "大規模小売店(青色券)",
-      "coordinate": {
-        "latitude": 35.6833,
-        "longitude": 139.7736
-      }
-    },
-    {
-      "name": "房家  日本橋店",
-      "address": "日本橋室町2-2-1 コレド室町1-3階",
-      "phoneNumber": "03-6225-2347",
-      "businessCategory": "焼肉店",
-      "businessCategoryCode": 8,
-      "district": "日本橋",
-      "isLargeRetailer": true,
-      "specialMarket": null,
-      "certificateType": "大規模小売店(青色券)",
-      "coordinate": {
-        "latitude": 35.6833,
-        "longitude": 139.7736
-      }
-    },
-    {
-      "name": "ざくろ室町店",
-      "address": "日本橋室町2-2-1 コレド室町",
-      "phoneNumber": "03-3241-4841",
-      "businessCategory": "和食",
-      "businessCategoryCode": 8,
-      "district": "日本橋",
-      "isLargeRetailer": true,
-      "specialMarket": null,
-      "certificateType": "大規模小売店(青色券)",
-      "coordinate": {
-        "latitude": 35.6833,
-        "longitude": 139.7736
-      }
-    },
-    {
-      "name": "日本橋玉ゐ コレド室町店",
-      "address": "日本橋室町2-3-1 コレド室町2-B1F",
-      "phoneNumber": "03-6262-3125",
-      "businessCategory": "和食",
-      "businessCategoryCode": 8,
-      "district": "日本橋",
-      "isLargeRetailer": true,
-      "specialMarket": null,
-      "certificateType": "大規模小売店(青色券)",
-      "coordinate": {
-        "latitude": 35.6833,
-        "longitude": 139.7736
-      }
-    },
-    {
-      "name": "牡蠣場北海道厚岸 コレド室町店",
-      "address": "日本橋室町2-3-1 コレド室町2-1階",
-      "phoneNumber": "03-6262-3144",
-      "businessCategory": "飲食店",
-      "businessCategoryCode": 8,
-      "district": "日本橋",
-      "isLargeRetailer": true,
-      "specialMarket": null,
-      "certificateType": "大規模小売店(青色券)",
-      "coordinate": {
-        "latitude": 35.6833,
-        "longitude": 139.7736
-      }
-    },
-    {
-      "name": "博多もつ鍋やまやコレド室町店",
-      "address": "日本橋室町2-3-1 コレド室町2-2F",
-      "phoneNumber": "03-5202-8080",
-      "businessCategory": "飲食業",
-      "businessCategoryCode": 8,
-      "district": "日本橋",
-      "isLargeRetailer": true,
-      "specialMarket": null,
-      "certificateType": "大規模小売店(青色券)",
-      "coordinate": {
-        "latitude": 35.6833,
-        "longitude": 139.7736
-      }
-    },
-    {
-      "name": "株式会社にんべん",
-      "address": "日本橋室町2-3-1",
-      "phoneNumber": "03-3241-0241",
-      "businessCategory": "かつおぶし専門店",
-      "businessCategoryCode": 7,
-      "district": "日本橋",
-      "isLargeRetailer": true,
-      "specialMarket": null,
-      "certificateType": "大規模小売店(青色券)",
-      "coordinate": {
-        "latitude": 35.6833,
-        "longitude": 139.7736
-      }
-    },
-    {
-      "name": "鶴屋吉信東京店",
-      "address": "日本橋室町1-5-5 コレド室町3-1階",
-      "phoneNumber": "03-3243-0551",
-      "businessCategory": "和菓子",
-      "businessCategoryCode": 7,
-      "district": "日本橋",
-      "isLargeRetailer": true,
-      "specialMarket": null,
-      "certificateType": "大規模小売店(青色券)",
-      "coordinate": {
-        "latitude": 35.6833,
-        "longitude": 139.7736
-      }
-    },
-    {
-      "name": "FEERIE AVEDA HARUMI",
-      "address": "晴海5-2-31ららテラスHARUMI FLAG 3F",
-      "phoneNumber": "03-6225-0593",
-      "businessCategory": "美容室",
-      "businessCategoryCode": 9,
-      "district": "晴海",
-      "isLargeRetailer": true,
-      "specialMarket": null,
-      "certificateType": "大規模小売店(青色券)",
-      "coordinate": {
-        "latitude": 35.655,
-        "longitude": 139.79
-      }
-    },
-    {
-      "name": "医療法人社団晴月会　晴海耳鼻咽喉科",
-      "address": "晴海5-2-31ららテラスHARUMI FLAG 3F",
-      "phoneNumber": "03-5548-3387",
-      "businessCategory": "耳鼻咽喉科",
-      "businessCategoryCode": 9,
-      "district": "晴海",
-      "isLargeRetailer": true,
-      "specialMarket": null,
-      "certificateType": "大規模小売店(青色券)",
-      "coordinate": {
-        "latitude": 35.655,
-        "longitude": 139.79
-      }
-    },
-    {
-      "name": "マツモトキヨシ ららテラスHARUMI FLAG店",
-      "address": "晴海5-2-31 1階 10200",
-      "phoneNumber": "03-3520-8765",
-      "businessCategory": "ドラッグストア",
-      "businessCategoryCode": 7,
-      "district": "晴海",
-      "isLargeRetailer": true,
-      "specialMarket": null,
-      "certificateType": "大規模小売店(青色券)",
-      "coordinate": {
-        "latitude": 35.655,
-        "longitude": 139.79
-      }
-    },
-    {
-      "name": "サミットストアららテラス HARUMI FLAG店",
-      "address": "晴海5-2-31",
-      "phoneNumber": "03-3533-3310",
-      "businessCategory": "スーパーマーケット",
-      "businessCategoryCode": 3,
-      "district": "晴海",
-      "isLargeRetailer": true,
-      "specialMarket": null,
-      "certificateType": "大規模小売店(青色券)",
-      "coordinate": {
-        "latitude": 35.655,
-        "longitude": 139.79
-      }
-    },
-    {
-      "name": "株式会社ヤマダデンキＬＡＢＩ東京八重洲",
-      "address": "八重洲1-5-22",
-      "phoneNumber": "03-3510-9098",
-      "businessCategory": "家電販売",
-      "businessCategoryCode": 6,
-      "district": "八重洲",
-      "isLargeRetailer": true,
-      "specialMarket": null,
-      "certificateType": "大規模小売店(青色券)",
-      "coordinate": {
-        "latitude": 35.68,
-        "longitude": 139.765
-      }
-    },
-    {
-      "name": "目利きの銀次　東京ミッドタウン八重洲店",
-      "address": "八重洲2-2-1 東京ミッドタウン八重洲3階",
-      "phoneNumber": "03-5299-5188",
-      "businessCategory": "居酒屋",
-      "businessCategoryCode": 8,
-      "district": "八重洲",
-      "isLargeRetailer": true,
-      "specialMarket": null,
-      "certificateType": "大規模小売店(青色券)",
-      "coordinate": {
-        "latitude": 35.68,
-        "longitude": 139.765
-      }
-    },
-    {
-      "name": "山内農場　東京ミッドタウン八重洲店",
-      "address": "八重洲2-2-1 東京ミッドタウン八重洲3階",
-      "phoneNumber": "03-5299-0188",
-      "businessCategory": "居酒屋",
-      "businessCategoryCode": 8,
-      "district": "八重洲",
-      "isLargeRetailer": true,
-      "specialMarket": null,
-      "certificateType": "大規模小売店(青色券)",
-      "coordinate": {
-        "latitude": 35.68,
-        "longitude": 139.765
-      }
-    },
-    {
-      "name": "FLOWS GRILL BAR 東京ミッドタウン八重洲店",
-      "address": "八重洲2-2-1 東京ミッドタウン八重洲3階",
-      "phoneNumber": "03-5299-5088",
-      "businessCategory": "カフェバー",
-      "businessCategoryCode": 8,
-      "district": "八重洲",
-      "isLargeRetailer": true,
-      "specialMarket": null,
-      "certificateType": "大規模小売店(青色券)",
-      "coordinate": {
-        "latitude": 35.68,
-        "longitude": 139.765
-      }
-    },
-    {
-=======
->>>>>>> a5b1e379
       "name": "セブンイレブン中央区明石町店",
       "address": "明石町2-1",
       "phoneNumber": "03-3248-0478",
@@ -1762,13 +1020,8 @@
   "processingMetadata": {
     "model": "gemini-1.5-flash",
     "discoveryUrl": "https://happy-kaimonoken.info/tenposearch/",
-<<<<<<< HEAD
-    "processingTime": "2025-07-30T03:43:50.022097+00:00",
-    "apiCallsUsed": 2,
-=======
     "processingTime": "2025-07-30T04:01:12.465044+00:00",
     "apiCallsUsed": 1,
->>>>>>> a5b1e379
     "coordinateMethod": "mapbox-geocoding"
   }
 }